package manage

import (
	"time"

	"github.com/dedis/cothority/lib/dbg"
	"github.com/dedis/cothority/lib/network"
	"github.com/dedis/cothority/lib/sda"
	"sync"
)

/*
Protocol used to close all connections, starting from the leaf-nodes.
*/

func init() {
	network.RegisterMessageType(PrepareCount{})
	network.RegisterMessageType(Count{})
	network.RegisterMessageType(NodeIsUp{})
	sda.ProtocolRegisterName("Count", NewCount)
}

type ProtocolCount struct {
	*sda.Node
	Replies          int
	Count            chan int
	Quit             chan bool
	timeout          int
	timeoutMu        sync.Mutex
	PrepareCountChan chan struct {
		*sda.TreeNode
		PrepareCount
	}
	CountChan    chan []CountMsg
	NodeIsUpChan chan struct {
		*sda.TreeNode
		NodeIsUp
	}
}

type PrepareCount struct {
	Timeout int
}
type NodeIsUp struct{}

type Count struct {
	Children int
}

type CountMsg struct {
	*sda.TreeNode
	Count
}

func NewCount(n *sda.Node) (sda.ProtocolInstance, error) {
	p := &ProtocolCount{
		Node:    n,
		Quit:    make(chan bool),
		timeout: 1024,
	}
	p.Count = make(chan int, 1)
	p.RegisterChannel(&p.CountChan)
	p.RegisterChannel(&p.PrepareCountChan)
	p.RegisterChannel(&p.NodeIsUpChan)
	return p, nil
}

// Dispatch listens for all channels and waits for a timeout in case nothing
// happens for a certain duration
func (p *ProtocolCount) Dispatch() error {
	running := true
	for running {
		dbg.Lvl3(p.Info(), "waiting for message during", p.Timeout())
		select {
		case pc := <-p.PrepareCountChan:
			dbg.Lvl3(p.Info(), "received from", pc.TreeNode.Entity.Addresses,
				pc.Timeout)
			p.SetTimeout(pc.Timeout)
			p.FuncPC()
		case c := <-p.CountChan:
			p.FuncC(c)
			running = false
		case _ = <-p.NodeIsUpChan:
			if p.Parent() != nil {
				p.SendTo(p.Parent(), &NodeIsUp{})
			} else {
				p.Replies++
			}
		case <-time.After(time.Duration(p.Timeout()) * time.Millisecond):
			dbg.Lvl3(p.Info(), "timed out while waiting for", p.Timeout())
			if p.IsRoot() {
				dbg.Lvl2("Didn't get all children in time:", p.Replies)
				p.Count <- p.Replies
				running = false
			}
		}
	}
	p.Done()
	return nil
}

// FuncPC handles PrepareCount messages. These messages go down the tree and
// every node that receives one will reply with a 'NodeIsUp'-message
func (p *ProtocolCount) FuncPC() {
	if !p.IsRoot() {
		p.SendTo(p.Parent(), &NodeIsUp{})
	}
	if !p.IsLeaf() {
<<<<<<< HEAD
		for _, child := range p.Children() {
			go func(c *sda.TreeNode) {
				dbg.Lvl3(p.Myself(), "sending to", c.Entity.Addresses, c.Id, p.timeout)
				p.SendTo(c, &PrepareCount{Timeout: p.timeout})
			}(child)
=======
		for _, c := range p.Children() {
			dbg.Lvl3(p.Info(), "sending to", c.Entity.Addresses, c.Id, p.timeout)
			p.SendTo(c, &PrepareCount{Timeout: p.timeout})
>>>>>>> e881642c
		}
	} else {
		p.CountChan <- nil
	}
}

// FuncC creates a Count-message that will be received by all parents and
// count the total number of children
func (p *ProtocolCount) FuncC(cc []CountMsg) {
	count := 1
	for _, c := range cc {
		count += c.Count.Children
	}
	if !p.IsRoot() {
		dbg.Lvl3(p.Info(), "Sends to", p.Parent().Id, p.Parent().Entity.Addresses)
		p.SendTo(p.Parent(), &Count{count})
	} else {
		p.Count <- count
	}
	dbg.Lvl3(p.Node.Entity().First(), "Done")
}

// Starts the protocol
func (p *ProtocolCount) Start() error {
	// Send an empty message
	dbg.Lvl3("Starting to count")
	p.FuncPC()
	return nil
}

// Sets the timeout
func (p *ProtocolCount) SetTimeout(t int) {
	p.timeoutMu.Lock()
	p.timeout = t
	p.timeoutMu.Unlock()
}

func (p *ProtocolCount) Timeout() int {
	p.timeoutMu.Lock()
	defer p.timeoutMu.Unlock()
	return p.timeout
}<|MERGE_RESOLUTION|>--- conflicted
+++ resolved
@@ -106,17 +106,11 @@
 		p.SendTo(p.Parent(), &NodeIsUp{})
 	}
 	if !p.IsLeaf() {
-<<<<<<< HEAD
 		for _, child := range p.Children() {
 			go func(c *sda.TreeNode) {
 				dbg.Lvl3(p.Myself(), "sending to", c.Entity.Addresses, c.Id, p.timeout)
 				p.SendTo(c, &PrepareCount{Timeout: p.timeout})
 			}(child)
-=======
-		for _, c := range p.Children() {
-			dbg.Lvl3(p.Info(), "sending to", c.Entity.Addresses, c.Id, p.timeout)
-			p.SendTo(c, &PrepareCount{Timeout: p.timeout})
->>>>>>> e881642c
 		}
 	} else {
 		p.CountChan <- nil
