--- conflicted
+++ resolved
@@ -16,7 +16,6 @@
 	"github.com/dedis/cothority/lib/monitor"
 	"github.com/dedis/cothority/lib/proof"
 	"github.com/dedis/cothority/proto/sign"
-	"github.com/dedis/crypto/abstract"
 )
 
 type Server struct {
@@ -377,11 +376,7 @@
 
 func (s *Server) Done() sign.DoneFunc {
 	return func(view int, SNRoot hashid.HashId, LogHash hashid.HashId, p proof.Proof,
-<<<<<<< HEAD
 		sig *sign.SignatureBroadcastMessage) {
-=======
-	sig *sign.SignatureBroadcastMessage, suite abstract.Suite) {
->>>>>>> 663ddc35
 		s.mux.Lock()
 		for i, msg := range s.Queue[s.PROCESSING] {
 			// proof to get from s.Root to big root
