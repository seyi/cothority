--- conflicted
+++ resolved
@@ -96,8 +96,6 @@
 		t.Id, t.EntityList.Id, t.Root.Id)
 }
 
-<<<<<<< HEAD
-=======
 // Dump returns string about the tree
 func (t *Tree) Dump() string {
 	ret := "Tree " + t.Id.String() + " is:"
@@ -107,7 +105,6 @@
 	return ret
 }
 
->>>>>>> 95837b9f
 // GetTreeNode searches the tree for the given TreeNodeId
 func (t *Tree) GetTreeNode(tn uuid.UUID) (ret *TreeNode) {
 	found := func(d int, tns *TreeNode) {
